package org.opengis.cite.iso19142.locking;

import java.net.URI;
import java.util.Collections;
import java.util.HashMap;
import java.util.Map;
import java.util.Random;

import javax.xml.namespace.QName;
import javax.xml.transform.dom.DOMSource;

import org.opengis.cite.iso19142.ETSAssert;
import org.opengis.cite.iso19142.ErrorMessage;
import org.opengis.cite.iso19142.ErrorMessageKeys;
import org.opengis.cite.iso19142.Namespaces;
import org.opengis.cite.iso19142.ProtocolBinding;
import org.opengis.cite.iso19142.WFS2;
import org.opengis.cite.iso19142.util.ServiceMetadataUtils;
import org.opengis.cite.iso19142.util.WFSMessage;
import org.testng.Assert;
import org.testng.SkipException;
import org.testng.annotations.BeforeMethod;
import org.testng.annotations.Test;
import org.w3c.dom.Document;
import org.w3c.dom.Element;

import com.sun.jersey.api.client.ClientResponse;

/**
 * Tests the response to a LockFeature request that attempts to lock feature
 * instances identified using one or more query expressions. A lock is active
 * until it either expires (default duration is 300 s) or it is released by a
 * subsequent transaction.
 * 
 * <p style="margin-bottom: 0.5em">
 * <strong>Sources</strong>
 * </p>
 * <ul>
 * <li>ISO 19142:2010, cl. 12: LockFeature operation</li>
 * <li>ISO 19142:2010, cl. 12.4: Exceptions</li>
 * <li>ISO 19142:2010, cl. 15.2.3.1.1: Declaring support for locking</li>
 * </ul>
 */
public class LockFeatureTests extends LockingFixture {

	private static Random randomIndex = new Random(System.currentTimeMillis());

	/**
	 * Builds a DOM Document representing a LockFeature request entity.
	 */
	@BeforeMethod
	public void buildSimpleLockFeatureRequest() {
		this.reqEntity = WFSMessage.createRequestEntity("LockFeature",
				this.wfsVersion);
	}

	/**
<<<<<<< HEAD
	 * [{@code Test}] An attempt to reset a non-existent lock should produce a
	 * service exception with error code "LockHasExpired" and HTTP status code
	 * 403 (Forbidden).
	 * 
	 * <p>
	 * <strong>Note</strong>: The WFS2 specification makes no distinction
	 * between a non-existent and an expired lock in this context. The error
	 * code {@code InvalidLockId} would seem more appropriate here but that may
	 * only appear in a Transaction response according to Table 3.
	 * </p>
	 * 
	 * <p style="margin-bottom: 0.5em">
	 * <strong>Sources</strong>
	 * </p>
	 * <ul>
	 * <li>ISO 19142:2010, cl. 12.2.4.2: lockId parameter</li>
	 * <li>ISO 19142:2010, Table D.2</li>
	 * </ul>
	 */
	@Test(description = "See ISO 19142: 12.2.4.2")
	public void resetNonexistentLock() {
		QName featureType = this.dataSampler.selectRandomFeatureType();
		String gmlId = this.dataSampler.selectRandomFeatureIdentifiers( featureType, 1 ).iterator().next();
		WFSMessage.appendStoredQuery(reqEntity, this.storedQueryId,
				Collections.singletonMap("id", (Object) gmlId));
		reqEntity.getDocumentElement().setAttribute("lockId",
				"lock-does-not-exist");
		ClientResponse rsp = wfsClient.submitRequest(reqEntity,
				ProtocolBinding.ANY);
		this.rspEntity = rsp.getEntity(Document.class);
		Assert.assertEquals(rsp.getStatus(),
				ClientResponse.Status.FORBIDDEN.getStatusCode(),
				ErrorMessage.get(ErrorMessageKeys.UNEXPECTED_STATUS));
		String xpath = "//ows:Exception[@exceptionCode = 'LockHasExpired']";
		ETSAssert.assertXPath(xpath, this.rspEntity.getDocumentElement(), null);
	}

	/**
=======
>>>>>>> ffc6c28e
	 * [{@code Test}] Submits a request to lock a feature instance; within this
	 * interval an attempt to delete the instance without the correct lock
	 * identifier should fail with exception code {@code MissingParameterValue}.
	 * 
	 * <p style="margin-bottom: 0.5em">
	 * <strong>Sources</strong>
	 * </p>
	 * <ul>
	 * <li>ISO 19142:2010, cl. 12.2.4.3: Lock expiry parameter</li>
	 * <li>ISO 19142:2010, cl. 15.2.3.1.2: lockId parameter</li>
	 * </ul>
	 */
	@Test(description = "See ISO 19142: 12.2.4.3, 15.2.3.1.2")
	public void lockFeatureAndAttemptDelete() {
		QName featureType = this.dataSampler.selectRandomFeatureType();
		String gmlId = this.dataSampler.selectRandomFeatureIdentifiers( featureType, 1 ).iterator().next();
		WFSMessage.appendStoredQuery(reqEntity, this.storedQueryId,
				Collections.singletonMap("id", (Object) gmlId));
		reqEntity.getDocumentElement().setAttribute("expiry", "60");
		ClientResponse rsp = wfsClient.submitRequest(reqEntity,
				ProtocolBinding.ANY);
		this.rspEntity = rsp.getEntity(Document.class);
		Assert.assertEquals(rsp.getStatus(),
				ClientResponse.Status.OK.getStatusCode(),
				ErrorMessage.get(ErrorMessageKeys.UNEXPECTED_STATUS));
		ETSAssert
				.assertXPath("//wfs:LockFeatureResponse", this.rspEntity, null);
		Element lockRsp = (Element) this.rspEntity.getElementsByTagNameNS(
				Namespaces.WFS, WFS2.LOCK_FEATURE_RSP).item(0);
		String lockId = lockRsp.getAttribute("lockId");
		Assert.assertFalse(lockId.isEmpty(), ErrorMessage.format(
				ErrorMessageKeys.MISSING_INFOSET_ITEM, "@lockId"));
		locks.add(lockId);
		String xpath = String.format(
				"//wfs:FeaturesLocked/fes:ResourceId/@rid = '%s'", gmlId);
		ETSAssert.assertXPath(xpath, lockRsp, null);
		Map<String, QName> idTofeatureType = new HashMap<>();
		idTofeatureType.put( gmlId, featureType );
		Document trxResponse = wfsClient.deleteFeatures( idTofeatureType, ProtocolBinding.ANY);
		String xpath2 = "//ows:Exception[@exceptionCode = 'MissingParameterValue']";
		ETSAssert.assertXPath(xpath2, trxResponse.getDocumentElement(), null);
	}

	/**
	 * [{@code Test}] A feature instance may be locked by only one lock. An
	 * attempt to establish another lock should fail with exception code
	 * {@code CannotLockAllFeatures} if lockAction = "ALL" (the default value).
	 * 
	 * <p style="margin-bottom: 0.5em">
	 * <strong>Sources</strong>
	 * </p>
	 * <ul>
	 * <li>ISO 19142:2010, Table 18: Keywords for LockFeature KVP encoding</li>
	 * <li>ISO 19142:2010, cl. 12.2.5: State machine for WFS locking</li>
	 * </ul>
	 */
	@Test(description = "See ISO 19142: 12.2.3, 12.2.5")
	public void lockFeatureAlreadyLocked() {
		QName featureType = this.dataSampler.selectRandomFeatureType();
		String gmlId = this.dataSampler.selectRandomFeatureIdentifiers( featureType, 1 ).iterator().next();
		WFSMessage.appendStoredQuery(reqEntity, this.storedQueryId,
				Collections.singletonMap("id", (Object) gmlId));
		reqEntity.getDocumentElement().setAttribute("expiry", "60");
		ClientResponse rsp = wfsClient.submitRequest(reqEntity,
				ProtocolBinding.ANY);
		this.rspEntity = rsp.getEntity(Document.class);
		Assert.assertEquals(rsp.getStatus(),
				ClientResponse.Status.OK.getStatusCode(),
				ErrorMessage.get(ErrorMessageKeys.UNEXPECTED_STATUS));
		Element lockRsp = (Element) this.rspEntity.getElementsByTagNameNS(
				Namespaces.WFS, WFS2.LOCK_FEATURE_RSP).item(0);
		locks.add(lockRsp.getAttribute("lockId"));
		// try to lock it again (without specifying lockId)
		reqEntity.getDocumentElement().setAttribute("expiry", "180");
		rsp = wfsClient.submitRequest(reqEntity, ProtocolBinding.ANY);
		this.rspEntity = rsp.getEntity(Document.class);
		Assert.assertEquals(rsp.getStatus(),
				ClientResponse.Status.BAD_REQUEST.getStatusCode(),
				ErrorMessage.get(ErrorMessageKeys.UNEXPECTED_STATUS));
		String xpath = "//ows:Exception[@exceptionCode = 'CannotLockAllFeatures']";
		ETSAssert.assertXPath(xpath, this.rspEntity.getDocumentElement(), null);
	}

	/**
	 * [{@code Test}] Locks all feature instances of a given type using default
	 * values for all locking options. If no data exist for a given feature type
	 * it is skipped. The response entity must include a lockId attribute and
	 * the wfs:FeaturesLocked element. The wfs:FeatureNotLocked element must not
	 * be present.
	 * 
	 * <p style="margin-bottom: 0.5em">
	 * <strong>Sources</strong>
	 * </p>
	 * <ul>
	 * <li>ISO 19142:2010, cl. 12.3.2: XML-encoding</li>
	 * </ul>
	 * 
	 * @param binding
	 *            The ProtocolBinding to use for the request.
	 * @param featureType
	 *            A QName object denoting the feature type name.
	 */
	@Test(description = "See ISO 19142: 12.3.2", dataProvider = "protocol-featureType")
	public void lockAllFeaturesByType(ProtocolBinding binding, QName featureType) {
		if (!this.featureInfo.get(featureType).isInstantiated()) {
			throw new SkipException("No data available for feature type "
					+ featureType);
		}
		WFSMessage.appendSimpleQuery(this.reqEntity, featureType);
		URI endpoint = ServiceMetadataUtils.getOperationEndpoint(
				this.wfsMetadata, WFS2.LOCK_FEATURE, binding);
		ClientResponse rsp = wfsClient.submitRequest(new DOMSource(reqEntity),
				binding, endpoint);
		this.rspEntity = extractBodyAsDocument(rsp);
		Assert.assertEquals(rsp.getStatus(),
				ClientResponse.Status.OK.getStatusCode(),
				ErrorMessage.get(ErrorMessageKeys.UNEXPECTED_STATUS));
		Element lockRsp = this.rspEntity.getDocumentElement();
		Assert.assertEquals(lockRsp.getLocalName(), WFS2.LOCK_FEATURE_RSP,
				ErrorMessage.get(ErrorMessageKeys.LOCAL_NAME));
		String lockId = lockRsp.getAttribute("lockId");
		Assert.assertFalse(lockId.isEmpty(), ErrorMessage.format(
				ErrorMessageKeys.MISSING_INFOSET_ITEM,
				"@lockId in " + lockRsp.getNodeName()));
		locks.add(lockId);
		ETSAssert.assertXPath("//wfs:FeaturesLocked", lockRsp, null);
		ETSAssert.assertXPath("not(//wfs:FeaturesNotLocked)", lockRsp, null);
	}

<<<<<<< HEAD
=======
	/**
	 * [{@code Test}] An attempt to reset a lock with locKId and fes:AbstractQueryExpression
	 * should produce a service exception with error code "OperationParsingFailed" and HTTP
	 * status code 400 (Bad Request).
	 *
	 * <p>
	 * <strong>Note</strong>: The WFS 2.0.2 specification specifies this behaviour in detail (12.2.4.2 lockId parameter):
	 *
	 * "If both a lockId parameter and one or more fes:AbstractQueryExpression elements are
	 * included in a LockFeature request then the server shall raise an OperationParsingFailed
	 * exception (see 7.5).[24]"
	 * </p>
	 *
	 * <p style="margin-bottom: 0.5em">
	 * <strong>Sources</strong>
	 * </p>
	 * <ul>
	 * <li>09-025r2, cl. 12.2.4.2: lockId parameter</li>
	 * <li>09-025r2, Table D.2</li>
	 * </ul>
	 */
	@Test(description = "See 09-025r2: 12.2.4.2")
	public void lockFeatureWithLockIdAndQuery() {
		if(!"2.0.2".equals( this.wfsVersion) ){
			throw new SkipException( "Tested only for WFS 2.0.2" );
		}
		QName featureType = LockFeatureTests
								.selectRandomFeatureType(this.featureInfo);
		WFSMessage.appendSimpleQuery(this.reqEntity, featureType);
		this.reqEntity.getDocumentElement().setAttribute("expiry", "10");
		ClientResponse rsp = wfsClient.submitRequest(this.reqEntity,
													 ProtocolBinding.ANY);
		this.rspEntity = rsp.getEntity(Document.class);
		Assert.assertEquals(rsp.getStatus(),
							ClientResponse.Status.OK.getStatusCode(),
							ErrorMessage.get(ErrorMessageKeys.UNEXPECTED_STATUS));
		Element featureColl = (Element) this.rspEntity.getElementsByTagNameNS(
								Namespaces.WFS, WFS2.FEATURE_COLLECTION).item(0);
		String lockId = featureColl.getAttribute("lockId");
		Assert.assertFalse(lockId.isEmpty(), ErrorMessage.format(
								ErrorMessageKeys.MISSING_INFOSET_ITEM, "@lockId"));
		locks.add(lockId);

		// try to reset expired lock with LockFeature request
		this.reqEntity = WFSMessage.createRequestEntity("LockFeature",
														this.wfsVersion);
		reqEntity.getDocumentElement().setAttribute("lockId", lockId);
		WFSMessage.appendSimpleQuery(this.reqEntity, featureType);
		rsp = wfsClient.submitRequest(reqEntity, ProtocolBinding.ANY);
		this.rspEntity = rsp.getEntity(Document.class);
		Assert.assertEquals(rsp.getStatus(),
							ClientResponse.Status.BAD_REQUEST.getStatusCode(),
							ErrorMessage.get(ErrorMessageKeys.UNEXPECTED_STATUS));
		String xpath = "//ows:Exception[@exceptionCode = 'OperationParsingFailed']";
		ETSAssert.assertXPath(xpath, this.rspEntity.getDocumentElement(), null);
	}

	/**
	 * Obtains the system-assigned identifier of an instance of some randomly
	 * selected feature type.
	 * 
	 * @param featureInfo
	 *            A Map containing information about supported feature types,
	 *            keyed by type name (QName).
	 * @return A Map containing at most a single entry that associates the
	 *         (String) value of the gml:id attribute with the feature type name
	 *         (QName); the map is empty if no data exist in the SUT.
	 */
	Map<String, QName> fetchRandomFeatureIdentifier(
			Map<QName, FeatureTypeInfo> featureInfo) {
		Map<String, QName> featureId = new HashMap<String, QName>();
		QName featureType = selectRandomFeatureType(featureInfo);
		if (null != featureType) {
			Document doc = wfsClient.getFeatureByType(featureType, 10, null);
			NodeList features = doc.getElementsByTagNameNS(
					featureType.getNamespaceURI(), featureType.getLocalPart());
			Element feature = (Element) features.item(randomIndex
					.nextInt(features.getLength()));
			featureId.put(feature.getAttributeNS(Namespaces.GML, "id"),
					featureType);
		}
		if (TestSuiteLogger.isLoggable(Level.FINER)) {
			TestSuiteLogger.log(Level.FINER, featureId.toString());
		}
		return featureId;
	}

	/**
	 * Randomly selects a feature type name for which instances are available in
	 * the SUT.
	 * 
	 * @param featureTypes
	 *            A Map containing information about supported feature types,
	 *            keyed by type name (QName).
	 * @return A QName object denoting the name of a feature type, or
	 *         {@code null} if no data exist in the SUT.
	 */
	static QName selectRandomFeatureType(
			Map<QName, FeatureTypeInfo> featureTypes) {
		List<FeatureTypeInfo> availableTypes = new ArrayList<FeatureTypeInfo>();
		for (FeatureTypeInfo typeInfo : featureTypes.values()) {
			if (typeInfo.isInstantiated()) {
				availableTypes.add(typeInfo);
			}
		}
		if (availableTypes.isEmpty()) {
			return null;
		}
		FeatureTypeInfo availableType = availableTypes.get(randomIndex
				.nextInt(availableTypes.size()));
		return availableType.getTypeName();
	}
>>>>>>> ffc6c28e
}<|MERGE_RESOLUTION|>--- conflicted
+++ resolved
@@ -1,10 +1,13 @@
 package org.opengis.cite.iso19142.locking;
 
 import java.net.URI;
+import java.util.ArrayList;
 import java.util.Collections;
 import java.util.HashMap;
+import java.util.List;
 import java.util.Map;
 import java.util.Random;
+import java.util.logging.Level;
 
 import javax.xml.namespace.QName;
 import javax.xml.transform.dom.DOMSource;
@@ -12,10 +15,12 @@
 import org.opengis.cite.iso19142.ETSAssert;
 import org.opengis.cite.iso19142.ErrorMessage;
 import org.opengis.cite.iso19142.ErrorMessageKeys;
+import org.opengis.cite.iso19142.FeatureTypeInfo;
 import org.opengis.cite.iso19142.Namespaces;
 import org.opengis.cite.iso19142.ProtocolBinding;
 import org.opengis.cite.iso19142.WFS2;
 import org.opengis.cite.iso19142.util.ServiceMetadataUtils;
+import org.opengis.cite.iso19142.util.TestSuiteLogger;
 import org.opengis.cite.iso19142.util.WFSMessage;
 import org.testng.Assert;
 import org.testng.SkipException;
@@ -25,6 +30,7 @@
 import org.w3c.dom.Element;
 
 import com.sun.jersey.api.client.ClientResponse;
+import org.w3c.dom.NodeList;
 
 /**
  * Tests the response to a LockFeature request that attempts to lock feature
@@ -55,47 +61,6 @@
 	}
 
 	/**
-<<<<<<< HEAD
-	 * [{@code Test}] An attempt to reset a non-existent lock should produce a
-	 * service exception with error code "LockHasExpired" and HTTP status code
-	 * 403 (Forbidden).
-	 * 
-	 * <p>
-	 * <strong>Note</strong>: The WFS2 specification makes no distinction
-	 * between a non-existent and an expired lock in this context. The error
-	 * code {@code InvalidLockId} would seem more appropriate here but that may
-	 * only appear in a Transaction response according to Table 3.
-	 * </p>
-	 * 
-	 * <p style="margin-bottom: 0.5em">
-	 * <strong>Sources</strong>
-	 * </p>
-	 * <ul>
-	 * <li>ISO 19142:2010, cl. 12.2.4.2: lockId parameter</li>
-	 * <li>ISO 19142:2010, Table D.2</li>
-	 * </ul>
-	 */
-	@Test(description = "See ISO 19142: 12.2.4.2")
-	public void resetNonexistentLock() {
-		QName featureType = this.dataSampler.selectRandomFeatureType();
-		String gmlId = this.dataSampler.selectRandomFeatureIdentifiers( featureType, 1 ).iterator().next();
-		WFSMessage.appendStoredQuery(reqEntity, this.storedQueryId,
-				Collections.singletonMap("id", (Object) gmlId));
-		reqEntity.getDocumentElement().setAttribute("lockId",
-				"lock-does-not-exist");
-		ClientResponse rsp = wfsClient.submitRequest(reqEntity,
-				ProtocolBinding.ANY);
-		this.rspEntity = rsp.getEntity(Document.class);
-		Assert.assertEquals(rsp.getStatus(),
-				ClientResponse.Status.FORBIDDEN.getStatusCode(),
-				ErrorMessage.get(ErrorMessageKeys.UNEXPECTED_STATUS));
-		String xpath = "//ows:Exception[@exceptionCode = 'LockHasExpired']";
-		ETSAssert.assertXPath(xpath, this.rspEntity.getDocumentElement(), null);
-	}
-
-	/**
-=======
->>>>>>> ffc6c28e
 	 * [{@code Test}] Submits a request to lock a feature instance; within this
 	 * interval an attempt to delete the instance without the correct lock
 	 * identifier should fail with exception code {@code MissingParameterValue}.
@@ -225,119 +190,60 @@
 		ETSAssert.assertXPath("not(//wfs:FeaturesNotLocked)", lockRsp, null);
 	}
 
-<<<<<<< HEAD
-=======
-	/**
-	 * [{@code Test}] An attempt to reset a lock with locKId and fes:AbstractQueryExpression
-	 * should produce a service exception with error code "OperationParsingFailed" and HTTP
-	 * status code 400 (Bad Request).
-	 *
-	 * <p>
-	 * <strong>Note</strong>: The WFS 2.0.2 specification specifies this behaviour in detail (12.2.4.2 lockId parameter):
-	 *
-	 * "If both a lockId parameter and one or more fes:AbstractQueryExpression elements are
-	 * included in a LockFeature request then the server shall raise an OperationParsingFailed
-	 * exception (see 7.5).[24]"
-	 * </p>
-	 *
-	 * <p style="margin-bottom: 0.5em">
-	 * <strong>Sources</strong>
-	 * </p>
-	 * <ul>
-	 * <li>09-025r2, cl. 12.2.4.2: lockId parameter</li>
-	 * <li>09-025r2, Table D.2</li>
-	 * </ul>
-	 */
-	@Test(description = "See 09-025r2: 12.2.4.2")
-	public void lockFeatureWithLockIdAndQuery() {
-		if(!"2.0.2".equals( this.wfsVersion) ){
-			throw new SkipException( "Tested only for WFS 2.0.2" );
-		}
-		QName featureType = LockFeatureTests
-								.selectRandomFeatureType(this.featureInfo);
-		WFSMessage.appendSimpleQuery(this.reqEntity, featureType);
-		this.reqEntity.getDocumentElement().setAttribute("expiry", "10");
-		ClientResponse rsp = wfsClient.submitRequest(this.reqEntity,
-													 ProtocolBinding.ANY);
-		this.rspEntity = rsp.getEntity(Document.class);
-		Assert.assertEquals(rsp.getStatus(),
-							ClientResponse.Status.OK.getStatusCode(),
-							ErrorMessage.get(ErrorMessageKeys.UNEXPECTED_STATUS));
-		Element featureColl = (Element) this.rspEntity.getElementsByTagNameNS(
-								Namespaces.WFS, WFS2.FEATURE_COLLECTION).item(0);
-		String lockId = featureColl.getAttribute("lockId");
-		Assert.assertFalse(lockId.isEmpty(), ErrorMessage.format(
-								ErrorMessageKeys.MISSING_INFOSET_ITEM, "@lockId"));
-		locks.add(lockId);
-
-		// try to reset expired lock with LockFeature request
-		this.reqEntity = WFSMessage.createRequestEntity("LockFeature",
-														this.wfsVersion);
-		reqEntity.getDocumentElement().setAttribute("lockId", lockId);
-		WFSMessage.appendSimpleQuery(this.reqEntity, featureType);
-		rsp = wfsClient.submitRequest(reqEntity, ProtocolBinding.ANY);
-		this.rspEntity = rsp.getEntity(Document.class);
-		Assert.assertEquals(rsp.getStatus(),
-							ClientResponse.Status.BAD_REQUEST.getStatusCode(),
-							ErrorMessage.get(ErrorMessageKeys.UNEXPECTED_STATUS));
-		String xpath = "//ows:Exception[@exceptionCode = 'OperationParsingFailed']";
-		ETSAssert.assertXPath(xpath, this.rspEntity.getDocumentElement(), null);
-	}
-
-	/**
-	 * Obtains the system-assigned identifier of an instance of some randomly
-	 * selected feature type.
-	 * 
-	 * @param featureInfo
-	 *            A Map containing information about supported feature types,
-	 *            keyed by type name (QName).
-	 * @return A Map containing at most a single entry that associates the
-	 *         (String) value of the gml:id attribute with the feature type name
-	 *         (QName); the map is empty if no data exist in the SUT.
-	 */
-	Map<String, QName> fetchRandomFeatureIdentifier(
-			Map<QName, FeatureTypeInfo> featureInfo) {
-		Map<String, QName> featureId = new HashMap<String, QName>();
-		QName featureType = selectRandomFeatureType(featureInfo);
-		if (null != featureType) {
-			Document doc = wfsClient.getFeatureByType(featureType, 10, null);
-			NodeList features = doc.getElementsByTagNameNS(
-					featureType.getNamespaceURI(), featureType.getLocalPart());
-			Element feature = (Element) features.item(randomIndex
-					.nextInt(features.getLength()));
-			featureId.put(feature.getAttributeNS(Namespaces.GML, "id"),
-					featureType);
-		}
-		if (TestSuiteLogger.isLoggable(Level.FINER)) {
-			TestSuiteLogger.log(Level.FINER, featureId.toString());
-		}
-		return featureId;
-	}
-
-	/**
-	 * Randomly selects a feature type name for which instances are available in
-	 * the SUT.
-	 * 
-	 * @param featureTypes
-	 *            A Map containing information about supported feature types,
-	 *            keyed by type name (QName).
-	 * @return A QName object denoting the name of a feature type, or
-	 *         {@code null} if no data exist in the SUT.
-	 */
-	static QName selectRandomFeatureType(
-			Map<QName, FeatureTypeInfo> featureTypes) {
-		List<FeatureTypeInfo> availableTypes = new ArrayList<FeatureTypeInfo>();
-		for (FeatureTypeInfo typeInfo : featureTypes.values()) {
-			if (typeInfo.isInstantiated()) {
-				availableTypes.add(typeInfo);
-			}
-		}
-		if (availableTypes.isEmpty()) {
-			return null;
-		}
-		FeatureTypeInfo availableType = availableTypes.get(randomIndex
-				.nextInt(availableTypes.size()));
-		return availableType.getTypeName();
-	}
->>>>>>> ffc6c28e
+    /**
+     * [{@code Test}] An attempt to reset a lock with locKId and fes:AbstractQueryExpression
+     * should produce a service exception with error code "OperationParsingFailed" and HTTP
+     * status code 400 (Bad Request).
+     *
+     * <p>
+     * <strong>Note</strong>: The WFS 2.0.2 specification specifies this behaviour in detail (12.2.4.2 lockId parameter):
+     *
+     * "If both a lockId parameter and one or more fes:AbstractQueryExpression elements are
+     * included in a LockFeature request then the server shall raise an OperationParsingFailed
+     * exception (see 7.5).[24]"
+     * </p>
+     *
+     * <p style="margin-bottom: 0.5em">
+     * <strong>Sources</strong>
+     * </p>
+     * <ul>
+     * <li>09-025r2, cl. 12.2.4.2: lockId parameter</li>
+     * <li>09-025r2, Table D.2</li>
+     * </ul>
+     */
+    @Test(description = "See 09-025r2: 12.2.4.2")
+    public void lockFeatureWithLockIdAndQuery() {
+        if(!"2.0.2".equals( this.wfsVersion) ){
+            throw new SkipException( "Tested only for WFS 2.0.2" );
+        }
+		QName featureType = this.dataSampler.selectRandomFeatureType();
+        WFSMessage.appendSimpleQuery(this.reqEntity, featureType);
+        this.reqEntity.getDocumentElement().setAttribute("expiry", "10");
+        ClientResponse rsp = wfsClient.submitRequest(this.reqEntity,
+                                                     ProtocolBinding.ANY);
+        this.rspEntity = rsp.getEntity(Document.class);
+        Assert.assertEquals(rsp.getStatus(),
+                            ClientResponse.Status.OK.getStatusCode(),
+                            ErrorMessage.get(ErrorMessageKeys.UNEXPECTED_STATUS));
+        Element featureColl = (Element) this.rspEntity.getElementsByTagNameNS(
+                                Namespaces.WFS, WFS2.FEATURE_COLLECTION).item(0);
+        String lockId = featureColl.getAttribute("lockId");
+        Assert.assertFalse(lockId.isEmpty(), ErrorMessage.format(
+                                ErrorMessageKeys.MISSING_INFOSET_ITEM, "@lockId"));
+        locks.add(lockId);
+
+        // try to reset expired lock with LockFeature request
+        this.reqEntity = WFSMessage.createRequestEntity("LockFeature",
+                                                        this.wfsVersion);
+        reqEntity.getDocumentElement().setAttribute("lockId", lockId);
+        WFSMessage.appendSimpleQuery(this.reqEntity, featureType);
+        rsp = wfsClient.submitRequest(reqEntity, ProtocolBinding.ANY);
+        this.rspEntity = rsp.getEntity(Document.class);
+        Assert.assertEquals(rsp.getStatus(),
+                            ClientResponse.Status.BAD_REQUEST.getStatusCode(),
+                            ErrorMessage.get(ErrorMessageKeys.UNEXPECTED_STATUS));
+        String xpath = "//ows:Exception[@exceptionCode = 'OperationParsingFailed']";
+        ETSAssert.assertXPath(xpath, this.rspEntity.getDocumentElement(), null);
+    }
+
 }