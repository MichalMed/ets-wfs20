--- conflicted
+++ resolved
@@ -569,7 +569,33 @@
         predicate.appendChild(request.importNode(gmlTime.getDocumentElement(), true));
     }
     
-    private static Document wrapEntityInSOAPEnvelopeWithNS( Source xmlSource, String soapNS ) {
+    /**
+     * Sets the attribute CreateStoredQuery/StoredQueryDefinition/QueryExpressionText/Query/@typeNames to the passed
+     * feature type name.
+     * 
+     * @param request
+     *            request to modify, never <code>null</code>
+     * @param featureTypeName
+     *            name to set, never <code>null</code>
+     */
+    public static void setReturnTypesAndTypeNamesAttribute( Document request, QName featureTypeName ) {
+        if ( !request.getDocumentElement().getLocalName().equals( WFS2.CREATE_STORED_QRY ) ) {
+            throw new IllegalArgumentException( "Not a CreateStoredQuery request: "
+                                                + request.getDocumentElement().getNodeName() );
+        }
+        Element storedQueryDefinition = (Element) request.getElementsByTagNameNS( Namespaces.WFS,
+                                                                                  "StoredQueryDefinition" ).item( 0 );
+        Element queryExpressionText = (Element) storedQueryDefinition.getElementsByTagNameNS( Namespaces.WFS,
+                                                                                              "QueryExpressionText" ).item( 0 );
+        Element queryElem = (Element) queryExpressionText.getElementsByTagNameNS( Namespaces.WFS, WFS2.QUERY_ELEM ).item( 0 );
+
+        String prefix = "ns" + Integer.toString( (int) ( Math.random() * 100 ) );
+        String typeNamesAttributeValue = prefix + ":" + featureTypeName.getLocalPart();
+        queryExpressionText.setAttribute( "xmlns:" + prefix, featureTypeName.getNamespaceURI() );
+
+        queryElem.setAttribute( "typeNames", typeNamesAttributeValue );
+        queryExpressionText.setAttribute( "returnFeatureTypes", typeNamesAttributeValue );
+    }    private static Document wrapEntityInSOAPEnvelopeWithNS( Source xmlSource, String soapNS ) {
         Document soapDoc = BUILDER.newDocument();
         Element soapEnv = soapDoc.createElementNS( soapNS, "soap:Envelope" );
         soapDoc.appendChild( soapEnv );
@@ -579,7 +605,6 @@
         return soapDoc;
     }
 
-<<<<<<< HEAD
     private static void appendContent( Source xmlSource, Document soapDoc, Element soapBody ) {
         try {
             TransformerFactory tFactory = TransformerFactory.newInstance();
@@ -592,35 +617,5 @@
                                  "Failed to create SOAP envelope from Source " + xmlSource.getSystemId(), e );
         }
     }
-    
-=======
-    /**
-     * Sets the attribute CreateStoredQuery/StoredQueryDefinition/QueryExpressionText/Query/@typeNames to the passed
-     * feature type name.
-     * 
-     * @param request
-     *            request to modify, never <code>null</code>
-     * @param featureTypeName
-     *            name to set, never <code>null</code>
-     */
-    public static void setReturnTypesAndTypeNamesAttribute( Document request, QName featureTypeName ) {
-        if ( !request.getDocumentElement().getLocalName().equals( WFS2.CREATE_STORED_QRY ) ) {
-            throw new IllegalArgumentException( "Not a CreateStoredQuery request: "
-                                                + request.getDocumentElement().getNodeName() );
-        }
-        Element storedQueryDefinition = (Element) request.getElementsByTagNameNS( Namespaces.WFS,
-                                                                                  "StoredQueryDefinition" ).item( 0 );
-        Element queryExpressionText = (Element) storedQueryDefinition.getElementsByTagNameNS( Namespaces.WFS,
-                                                                                              "QueryExpressionText" ).item( 0 );
-        Element queryElem = (Element) queryExpressionText.getElementsByTagNameNS( Namespaces.WFS, WFS2.QUERY_ELEM ).item( 0 );
-
-        String prefix = "ns" + Integer.toString( (int) ( Math.random() * 100 ) );
-        String typeNamesAttributeValue = prefix + ":" + featureTypeName.getLocalPart();
-        queryExpressionText.setAttribute( "xmlns:" + prefix, featureTypeName.getNamespaceURI() );
-
-        queryElem.setAttribute( "typeNames", typeNamesAttributeValue );
-        queryExpressionText.setAttribute( "returnFeatureTypes", typeNamesAttributeValue );
-    }
-
->>>>>>> caa74e4a
+
 }